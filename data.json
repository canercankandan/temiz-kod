--- conflicted
+++ resolved
@@ -1,2431 +1,6 @@
 {
   "products": [
     {
-<<<<<<< HEAD
-      "id": 5,
-      "name": "valıh",
-      "description": "tr",
-      "price": 77,
-      "image": "/static/uploads/60af0572-6307-4d62-936c-73b9d986a8e0.jpg",
-      "category": "Su Arıtma Ürünleri",
-      "stock": 66,
-      "features": "",
-      "created_at": "2025-06-20T21:39:14.7761704+03:00",
-      "updated_at": "2025-06-20T21:39:14.7761704+03:00"
-    },
-    {
-      "id": 7,
-      "name": "Premium Su Arıtma Cihazı",
-      "description": "8 Aşamalı filtreleme sistemi ile musluk suyunu içme suyuna çeviren profesyonel su arıtma cihazı. NSF sertifikalı filtreler kullanır.",
-      "price": 2500,
-      "image": "/static/uploads/75d45004-bf34-4c2c-99bf-9167885f8391.jpg",
-      "category": "Su Arıtma Ürünleri",
-      "stock": 15,
-      "features": "",
-      "created_at": "2025-06-29T00:55:00+03:00",
-      "updated_at": "2025-06-29T00:55:00+03:00"
-    },
-    {
-      "id": 10,
-      "name": "Kompakt Su Filtresi",
-      "description": "Mutfak musluğuna kolayca takılabilen kompakt su filtresi. Aktif karbon ve sediment filtreleme özelliği.",
-      "price": 450,
-      "image": "/static/uploads/60af0572-6307-4d62-936c-73b9d986a8e0.jpg",
-      "category": "Su Arıtma Ürünleri",
-      "stock": 25,
-      "features": "",
-      "created_at": "2025-06-29T00:55:00+03:00",
-      "updated_at": "2025-06-29T00:55:00+03:00"
-    },
-    {
-      "id": 13,
-      "name": ".deneme",
-      "description": "555",
-      "price": 89,
-      "image": "/static/uploads/9d0d1309-3a9f-4560-a9cb-a1bff44975c6.png",
-      "category": "Yedek Parça",
-      "stock": 9,
-      "features": "{\"5\":\"5\"}",
-      "created_at": "2025-06-29T13:15:01.7993525+03:00",
-      "updated_at": "2025-06-29T13:15:01.7993525+03:00"
-    }
-  ],
-  "users": [
-    {
-      "id": 1,
-      "full_name": "cenap oktay",
-      "username": "cenap",
-      "email": "cenapoktay@gmail.com",
-      "password_hash": "$2a$10$bST/2Gilg68UhSuLKqResOr28mSIZoTblxs.uWHrQ48/sYBQunore",
-      "reset_expiry": "0001-01-01T00:00:00Z",
-      "created_at": "2025-06-21T21:21:08.5642863+03:00",
-      "updated_at": "2025-06-23T13:51:50.0283231+03:00"
-    }
-  ],
-  "orders": [
-    {
-      "id": 1,
-      "user_id": 1,
-      "session_id": "742ee9f1-7e61-438b-a5db-4b5cd1be4bc0",
-      "order_number": "ORD-7b6eaf8a",
-      "customer_name": "Cenap Oktay",
-      "email": "cenapoktay@gmail.com",
-      "phone": "05448113105",
-      "address": "Gultepe\r\n3",
-      "items": [
-        {
-          "product_id": 1,
-          "name": "deneme",
-          "price": 6,
-          "image": "/static/uploads/75d45004-bf34-4c2c-99bf-9167885f8391.jpg",
-          "quantity": 1,
-          "total_price": 6
-        }
-      ],
-      "total_price": 6,
-      "status": "ended",
-      "payment_method": "",
-      "notes": "",
-      "admin_notes": "",
-      "created_at": "2025-06-23T13:54:49.6710926+03:00",
-      "updated_at": "2025-06-23T13:54:49.6710926+03:00"
-    }
-  ],
-  "messages": [
-    {
-      "id": 1,
-      "user_id": 1,
-      "username": "cenap",
-      "session_id": "742ee9f1-7e61-438b-a5db-4b5cd1be4bc0",
-      "message": "merhaba",
-      "is_admin": false,
-      "is_read": true,
-      "created_at": "2025-06-23T14:40:23.6494245+03:00"
-    },
-    {
-      "id": 2,
-      "user_id": 1,
-      "username": "cenap",
-      "session_id": "742ee9f1-7e61-438b-a5db-4b5cd1be4bc0",
-      "message": "nra",
-      "is_admin": false,
-      "is_read": true,
-      "created_at": "2025-06-23T14:40:51.9141667+03:00"
-    },
-    {
-      "id": 3,
-      "user_id": 1,
-      "username": "cenap",
-      "session_id": "742ee9f1-7e61-438b-a5db-4b5cd1be4bc0",
-      "message": "fgf",
-      "is_admin": false,
-      "is_read": true,
-      "created_at": "2025-06-23T14:43:10.3895858+03:00"
-    },
-    {
-      "id": 4,
-      "user_id": null,
-      "username": "Admin",
-      "session_id": "742ee9f1-7e61-438b-a5db-4b5cd1be4bc0",
-      "message": "merhaba",
-      "is_admin": true,
-      "is_read": true,
-      "created_at": "2025-06-23T14:51:27.5310418+03:00"
-    },
-    {
-      "id": 5,
-      "user_id": 1,
-      "username": "cenap",
-      "session_id": "742ee9f1-7e61-438b-a5db-4b5cd1be4bc0",
-      "message": "su",
-      "is_admin": false,
-      "is_read": true,
-      "created_at": "2025-06-23T14:51:34.8822551+03:00"
-    },
-    {
-      "id": 6,
-      "user_id": null,
-      "username": "Admin",
-      "session_id": "742ee9f1-7e61-438b-a5db-4b5cd1be4bc0",
-      "message": "ddd",
-      "is_admin": true,
-      "is_read": true,
-      "created_at": "2025-06-23T14:51:42.5309207+03:00"
-    },
-    {
-      "id": 7,
-      "user_id": 1,
-      "username": "cenap",
-      "session_id": "742ee9f1-7e61-438b-a5db-4b5cd1be4bc0",
-      "message": "dd",
-      "is_admin": false,
-      "is_read": true,
-      "created_at": "2025-06-23T14:51:49.0824106+03:00"
-    },
-    {
-      "id": 8,
-      "user_id": null,
-      "username": "Ziyaretçi",
-      "session_id": "4126b03c-e06d-4c4a-9817-a5753a3c4c3b",
-      "message": "fff",
-      "is_admin": false,
-      "is_read": true,
-      "created_at": "2025-06-23T14:52:41.4771538+03:00"
-    },
-    {
-      "id": 9,
-      "user_id": null,
-      "username": "Ziyaretçi",
-      "session_id": "4126b03c-e06d-4c4a-9817-a5753a3c4c3b",
-      "message": "fffff",
-      "is_admin": false,
-      "is_read": true,
-      "created_at": "2025-06-23T14:52:53.2040042+03:00"
-    },
-    {
-      "id": 10,
-      "user_id": null,
-      "username": "Admin",
-      "session_id": "742ee9f1-7e61-438b-a5db-4b5cd1be4bc0",
-      "message": "hhh",
-      "is_admin": true,
-      "is_read": false,
-      "created_at": "2025-06-23T14:53:50.6018282+03:00"
-    },
-    {
-      "id": 11,
-      "user_id": null,
-      "username": "Admin",
-      "session_id": "4126b03c-e06d-4c4a-9817-a5753a3c4c3b",
-      "message": "rrr",
-      "is_admin": true,
-      "is_read": true,
-      "created_at": "2025-06-23T14:54:27.5544907+03:00"
-    },
-    {
-      "id": 12,
-      "user_id": null,
-      "username": "Admin",
-      "session_id": "742ee9f1-7e61-438b-a5db-4b5cd1be4bc0",
-      "message": "gdddgd",
-      "is_admin": true,
-      "is_read": false,
-      "created_at": "2025-06-23T14:55:48.4915386+03:00"
-    },
-    {
-      "id": 13,
-      "user_id": null,
-      "username": "Ziyaretçi",
-      "session_id": "4126b03c-e06d-4c4a-9817-a5753a3c4c3b",
-      "message": "fgfg",
-      "is_admin": false,
-      "is_read": true,
-      "created_at": "2025-06-23T14:55:55.9955646+03:00"
-    },
-    {
-      "id": 14,
-      "user_id": null,
-      "username": "Admin",
-      "session_id": "742ee9f1-7e61-438b-a5db-4b5cd1be4bc0",
-      "message": "svfff",
-      "is_admin": true,
-      "is_read": false,
-      "created_at": "2025-06-23T14:56:01.5864831+03:00"
-    },
-    {
-      "id": 15,
-      "user_id": null,
-      "username": "Ziyaretçi",
-      "session_id": "4126b03c-e06d-4c4a-9817-a5753a3c4c3b",
-      "message": "der",
-      "is_admin": false,
-      "is_read": true,
-      "created_at": "2025-06-23T14:56:08.6302909+03:00"
-    },
-    {
-      "id": 16,
-      "user_id": null,
-      "username": "Ziyaretçi",
-      "session_id": "4126b03c-e06d-4c4a-9817-a5753a3c4c3b",
-      "message": "dhdh",
-      "is_admin": false,
-      "is_read": true,
-      "created_at": "2025-06-23T14:57:02.8204483+03:00"
-    },
-    {
-      "id": 17,
-      "user_id": null,
-      "username": "Admin",
-      "session_id": "4126b03c-e06d-4c4a-9817-a5753a3c4c3b",
-      "message": "mmmm",
-      "is_admin": true,
-      "is_read": true,
-      "created_at": "2025-06-23T14:57:10.4125327+03:00"
-    },
-    {
-      "id": 18,
-      "user_id": 1,
-      "username": "cenap",
-      "session_id": "8c27a220-7ca3-4aeb-b052-0a8f24fa4376",
-      "message": "su",
-      "is_admin": false,
-      "is_read": true,
-      "created_at": "2025-06-23T14:59:37.7161382+03:00"
-    },
-    {
-      "id": 19,
-      "user_id": null,
-      "username": "Admin",
-      "session_id": "8c27a220-7ca3-4aeb-b052-0a8f24fa4376",
-      "message": "buyrun",
-      "is_admin": true,
-      "is_read": true,
-      "created_at": "2025-06-23T14:59:49.6257992+03:00"
-    },
-    {
-      "id": 20,
-      "user_id": 1,
-      "username": "cenap",
-      "session_id": "8c27a220-7ca3-4aeb-b052-0a8f24fa4376",
-      "message": "bn",
-      "is_admin": false,
-      "is_read": true,
-      "created_at": "2025-06-23T14:59:56.1733126+03:00"
-    },
-    {
-      "id": 21,
-      "user_id": 1,
-      "username": "cenap",
-      "session_id": "8c27a220-7ca3-4aeb-b052-0a8f24fa4376",
-      "message": "kk",
-      "is_admin": false,
-      "is_read": true,
-      "created_at": "2025-06-23T15:35:56.7932203+03:00"
-    },
-    {
-      "id": 22,
-      "user_id": 1,
-      "username": "cenap",
-      "session_id": "b840ef10-7f28-4537-bc05-f7d713fee244",
-      "message": "h",
-      "is_admin": false,
-      "is_read": true,
-      "created_at": "2025-06-23T19:22:32.414552+03:00"
-    },
-    {
-      "id": 23,
-      "user_id": 1,
-      "username": "cenap",
-      "session_id": "b840ef10-7f28-4537-bc05-f7d713fee244",
-      "message": "huu",
-      "is_admin": false,
-      "is_read": true,
-      "created_at": "2025-06-23T19:32:35.0437397+03:00"
-    },
-    {
-      "id": 24,
-      "user_id": null,
-      "username": "Admin",
-      "session_id": "b840ef10-7f28-4537-bc05-f7d713fee244",
-      "message": "buyrun",
-      "is_admin": true,
-      "is_read": true,
-      "created_at": "2025-06-23T19:32:49.3023696+03:00"
-    },
-    {
-      "id": 25,
-      "user_id": null,
-      "username": "Ziyaretçi",
-      "session_id": "5b373a2b-8c8c-47b7-bbb9-593bae83b4a7",
-      "message": "h",
-      "is_admin": false,
-      "is_read": true,
-      "created_at": "2025-06-23T19:45:13.1225191+03:00"
-    },
-    {
-      "id": 26,
-      "user_id": null,
-      "username": "Admin",
-      "session_id": "5b373a2b-8c8c-47b7-bbb9-593bae83b4a7",
-      "message": "Jdjd",
-      "is_admin": true,
-      "is_read": true,
-      "created_at": "2025-06-23T20:01:01.4777382+03:00"
-    },
-    {
-      "id": 27,
-      "user_id": null,
-      "username": "Ziyaretçi",
-      "session_id": "4922d3d7-faea-4c89-8af9-b82880e68900",
-      "message": "Merhaba",
-      "is_admin": false,
-      "is_read": true,
-      "created_at": "2025-06-23T20:20:56.3366342+03:00"
-    },
-    {
-      "id": 28,
-      "user_id": null,
-      "username": "Ziyaretçi",
-      "session_id": "4922d3d7-faea-4c89-8af9-b82880e68900",
-      "message": "Gagag",
-      "is_admin": false,
-      "is_read": true,
-      "created_at": "2025-06-23T20:21:57.6275477+03:00"
-    },
-    {
-      "id": 29,
-      "user_id": null,
-      "username": "Ziyaretçi",
-      "session_id": "25a02280-a2c8-4fba-8b96-c611ba8f9876",
-      "message": "Ndndn",
-      "is_admin": false,
-      "is_read": true,
-      "created_at": "2025-06-23T21:06:29.1749654+03:00"
-    },
-    {
-      "id": 30,
-      "user_id": 1,
-      "username": "cenap",
-      "session_id": "83319955-8da9-4d02-b839-d0e017139f52",
-      "message": "bb",
-      "is_admin": false,
-      "is_read": true,
-      "created_at": "2025-06-24T12:48:54.7962151+03:00"
-    },
-    {
-      "id": 31,
-      "user_id": null,
-      "username": "Ziyaretçi",
-      "session_id": "572dcdc9-0f40-482b-a546-83625a7d6ecc",
-      "message": "Merhaba",
-      "is_admin": false,
-      "is_read": true,
-      "created_at": "2025-06-24T12:54:25.7653828+03:00"
-    },
-    {
-      "id": 32,
-      "user_id": null,
-      "username": "Ziyaretçi",
-      "session_id": "9d25081e-aa24-4642-9952-0f2fbd0e8ab4",
-      "message": "Merhaba",
-      "is_admin": false,
-      "is_read": true,
-      "created_at": "2025-06-24T12:57:35.8368488+03:00"
-    },
-    {
-      "id": 33,
-      "user_id": null,
-      "username": "Ziyaretçi",
-      "session_id": "8ae0e446-2ca0-46c3-b467-a5990dc07f7f",
-      "message": "fggf",
-      "is_admin": false,
-      "is_read": false,
-      "created_at": "2025-06-24T22:21:48.0882724+03:00"
-    },
-    {
-      "id": 34,
-      "user_id": null,
-      "username": "Ziyaretçi",
-      "session_id": "DELETED",
-      "message": "dsds",
-      "is_admin": false,
-      "is_read": true,
-      "created_at": "2025-06-26T15:00:12.7987423+03:00"
-    },
-    {
-      "id": 35,
-      "user_id": null,
-      "username": "Ziyaretçi",
-      "session_id": "DELETED",
-      "message": "merhaba",
-      "is_admin": false,
-      "is_read": true,
-      "created_at": "2025-06-26T23:08:46.2325607+03:00"
-    },
-    {
-      "id": 36,
-      "user_id": null,
-      "username": "Admin",
-      "session_id": "DELETED",
-      "message": "yyy",
-      "is_admin": true,
-      "is_read": true,
-      "created_at": "2025-06-26T23:12:14.9937304+03:00"
-    },
-    {
-      "id": 37,
-      "user_id": null,
-      "username": "Ziyaretçi",
-      "session_id": "DELETED",
-      "message": "d",
-      "is_admin": false,
-      "is_read": true,
-      "created_at": "2025-06-26T23:56:25.0455688+03:00"
-    },
-    {
-      "id": 38,
-      "user_id": null,
-      "username": "Ziyaretçi",
-      "session_id": "DELETED",
-      "message": "jj",
-      "is_admin": false,
-      "is_read": true,
-      "created_at": "2025-06-27T00:35:28.1391878+03:00"
-    },
-    {
-      "id": 39,
-      "user_id": null,
-      "username": "Admin",
-      "session_id": "DELETED",
-      "message": "fgfnfz",
-      "is_admin": true,
-      "is_read": true,
-      "created_at": "2025-06-27T01:08:21.0118661+03:00"
-    },
-    {
-      "id": 40,
-      "user_id": null,
-      "username": "Ziyaretçi",
-      "session_id": "DELETED",
-      "message": "atnı",
-      "is_admin": false,
-      "is_read": true,
-      "created_at": "2025-06-27T01:21:37.9132579+03:00"
-    },
-    {
-      "id": 41,
-      "user_id": null,
-      "username": "Ziyaretçi",
-      "session_id": "DELETED",
-      "message": "ghgg",
-      "is_admin": false,
-      "is_read": true,
-      "created_at": "2025-06-27T21:04:53.8303442+03:00"
-    },
-    {
-      "id": 42,
-      "user_id": 1,
-      "username": "cenap",
-      "session_id": "86703b1c-92e5-494e-a3fd-429ed2966bf1",
-      "message": "dd",
-      "is_admin": false,
-      "is_read": true,
-      "created_at": "2025-06-27T21:08:26.4374072+03:00"
-    },
-    {
-      "id": 43,
-      "user_id": 1,
-      "username": "cenap",
-      "session_id": "86703b1c-92e5-494e-a3fd-429ed2966bf1",
-      "message": "mch",
-      "is_admin": false,
-      "is_read": true,
-      "created_at": "2025-06-27T21:11:54.6044666+03:00"
-    },
-    {
-      "id": 44,
-      "user_id": 1,
-      "username": "cenap",
-      "session_id": "86703b1c-92e5-494e-a3fd-429ed2966bf1",
-      "message": "fdf",
-      "is_admin": false,
-      "is_read": true,
-      "created_at": "2025-06-27T21:21:34.6185646+03:00"
-    },
-    {
-      "id": 45,
-      "user_id": 1,
-      "username": "cenap",
-      "session_id": "86703b1c-92e5-494e-a3fd-429ed2966bf1",
-      "message": "rrrr",
-      "is_admin": false,
-      "is_read": true,
-      "created_at": "2025-06-27T21:23:06.0127407+03:00"
-    },
-    {
-      "id": 46,
-      "user_id": null,
-      "username": "Ziyaretçi",
-      "session_id": "DELETED",
-      "message": "thth",
-      "is_admin": false,
-      "is_read": true,
-      "created_at": "2025-06-27T21:24:42.8760155+03:00"
-    },
-    {
-      "id": 47,
-      "user_id": null,
-      "username": "Ziyaretçi",
-      "session_id": "DELETED",
-      "message": "ffff",
-      "is_admin": false,
-      "is_read": true,
-      "created_at": "2025-06-27T22:11:29.446947+03:00"
-    },
-    {
-      "id": 48,
-      "user_id": null,
-      "username": "Ziyaretçi",
-      "session_id": "a876aebd-3044-47b5-b313-8e87370e848a",
-      "message": "dd",
-      "is_admin": false,
-      "is_read": true,
-      "created_at": "2025-06-28T22:46:30.0411762+03:00"
-    },
-    {
-      "id": 49,
-      "user_id": null,
-      "username": "Ziyaretçi",
-      "session_id": "a876aebd-3044-47b5-b313-8e87370e848a",
-      "message": "dd",
-      "is_admin": false,
-      "is_read": true,
-      "created_at": "2025-06-28T23:24:27.7871218+03:00"
-    },
-    {
-      "id": 50,
-      "user_id": null,
-      "username": "Ziyaretçi",
-      "session_id": "a876aebd-3044-47b5-b313-8e87370e848a",
-      "message": "dd",
-      "is_admin": false,
-      "is_read": true,
-      "created_at": "2025-06-29T01:12:45.4613451+03:00"
-    },
-    {
-      "id": 51,
-      "user_id": null,
-      "username": "Ziyaretçi",
-      "session_id": "DELETED",
-      "message": "HH",
-      "is_admin": false,
-      "is_read": true,
-      "created_at": "2025-06-29T01:47:38.8837347+03:00"
-    },
-    {
-      "id": 52,
-      "user_id": null,
-      "username": "Ziyaretçi",
-      "session_id": "DELETED",
-      "message": "merhaba",
-      "is_admin": false,
-      "is_read": true,
-      "created_at": "2025-06-29T13:45:00.8155057+03:00"
-    },
-    {
-      "id": 53,
-      "user_id": null,
-      "username": "Ziyaretçi",
-      "session_id": "DELETED",
-      "message": "44",
-      "is_admin": false,
-      "is_read": true,
-      "created_at": "2025-06-29T15:52:49.39462+03:00"
-    },
-    {
-      "id": 54,
-      "user_id": null,
-      "username": "Ziyaretçi",
-      "session_id": "DELETED",
-      "message": "📞 Görüntülü görüşme talebi gönderildi. Lütfen bekleyin...",
-      "is_admin": false,
-      "is_read": true,
-      "created_at": "2025-06-29T17:26:50.0917524+03:00"
-    },
-    {
-      "id": 55,
-      "user_id": null,
-      "username": "Ziyaretçi",
-      "session_id": "DELETED",
-      "message": "📞 Görüntülü görüşme talebi gönderildi. Lütfen bekleyin...",
-      "is_admin": false,
-      "is_read": true,
-      "created_at": "2025-06-29T17:35:48.7855801+03:00"
-    },
-    {
-      "id": 56,
-      "user_id": null,
-      "username": "Ziyaretçi",
-      "session_id": "DELETED",
-      "message": "📞 Görüntülü görüşme talebi gönderildi. Lütfen bekleyin...",
-      "is_admin": false,
-      "is_read": true,
-      "created_at": "2025-06-29T17:42:09.7021977+03:00"
-    },
-    {
-      "id": 57,
-      "user_id": null,
-      "username": "Ziyaretçi",
-      "session_id": "DELETED",
-      "message": "📞 Görüntülü görüşme talebi gönderildi. Lütfen bekleyin...",
-      "is_admin": false,
-      "is_read": true,
-      "created_at": "2025-06-29T17:48:11.3212475+03:00"
-    },
-    {
-      "id": 58,
-      "user_id": null,
-      "username": "Admin",
-      "session_id": "DELETED",
-      "message": "yty",
-      "is_admin": true,
-      "is_read": true,
-      "created_at": "2025-06-29T17:48:43.1171015+03:00"
-    },
-    {
-      "id": 59,
-      "user_id": null,
-      "username": "Admin",
-      "session_id": "DELETED",
-      "message": "yyyyu",
-      "is_admin": true,
-      "is_read": true,
-      "created_at": "2025-06-29T17:48:45.6764823+03:00"
-    },
-    {
-      "id": 60,
-      "user_id": null,
-      "username": "Admin",
-      "session_id": "DELETED",
-      "message": "yy",
-      "is_admin": true,
-      "is_read": true,
-      "created_at": "2025-06-29T17:48:47.3525045+03:00"
-    },
-    {
-      "id": 61,
-      "user_id": null,
-      "username": "Ziyaretçi",
-      "session_id": "DELETED",
-      "message": "📞 Görüntülü görüşme talebi gönderildi. Lütfen bekleyin...",
-      "is_admin": false,
-      "is_read": true,
-      "created_at": "2025-06-29T17:50:37.4752937+03:00"
-    },
-    {
-      "id": 62,
-      "user_id": null,
-      "username": "Ziyaretçi",
-      "session_id": "DELETED",
-      "message": "📞 Görüntülü görüşme talebi gönderildi. Lütfen bekleyin...",
-      "is_admin": false,
-      "is_read": true,
-      "created_at": "2025-06-29T17:54:23.7554508+03:00"
-    },
-    {
-      "id": 63,
-      "user_id": null,
-      "username": "Ziyaretçi",
-      "session_id": "DELETED",
-      "message": "📞 Görüntülü görüşme talebi gönderildi. Lütfen bekleyin...",
-      "is_admin": false,
-      "is_read": true,
-      "created_at": "2025-06-29T17:55:43.1769261+03:00"
-    },
-    {
-      "id": 64,
-      "user_id": null,
-      "username": "Ziyaretçi",
-      "session_id": "DELETED",
-      "message": "reter",
-      "is_admin": false,
-      "is_read": true,
-      "created_at": "2025-06-29T17:56:38.1973274+03:00"
-    },
-    {
-      "id": 65,
-      "user_id": null,
-      "username": "Ziyaretçi",
-      "session_id": "DELETED",
-      "message": "📞 Görüntülü görüşme talebi gönderildi. Lütfen bekleyin...",
-      "is_admin": false,
-      "is_read": true,
-      "created_at": "2025-06-29T18:00:56.0882464+03:00"
-    },
-    {
-      "id": 66,
-      "user_id": null,
-      "username": "Ziyaretçi",
-      "session_id": "DELETED",
-      "message": "📞 Görüntülü görüşme talebi gönderildi. Lütfen bekleyin...",
-      "is_admin": false,
-      "is_read": true,
-      "created_at": "2025-06-29T18:30:03.6847701+03:00"
-    },
-    {
-      "id": 67,
-      "user_id": null,
-      "username": "Ziyaretçi",
-      "session_id": "DELETED",
-      "message": "📞 Görüntülü görüşme talebi gönderildi. Lütfen bekleyin...",
-      "is_admin": false,
-      "is_read": true,
-      "created_at": "2025-06-29T18:30:43.5544406+03:00"
-    },
-    {
-      "id": 68,
-      "user_id": null,
-      "username": "Ziyaretçi",
-      "session_id": "DELETED",
-      "message": "📞 Görüntülü görüşme talebi gönderildi. Lütfen bekleyin...",
-      "is_admin": false,
-      "is_read": true,
-      "created_at": "2025-06-29T18:34:51.2653079+03:00"
-    },
-    {
-      "id": 69,
-      "user_id": null,
-      "username": "Ziyaretçi",
-      "session_id": "DELETED",
-      "message": "📞 Görüntülü görüşme talebi gönderildi. Lütfen bekleyin...",
-      "is_admin": false,
-      "is_read": true,
-      "created_at": "2025-06-29T18:40:24.3437834+03:00"
-    },
-    {
-      "id": 70,
-      "user_id": null,
-      "username": "Ziyaretçi",
-      "session_id": "DELETED",
-      "message": "📞 Görüntülü görüşme talebi gönderildi. Lütfen bekleyin...",
-      "is_admin": false,
-      "is_read": true,
-      "created_at": "2025-06-29T18:41:50.695748+03:00"
-    },
-    {
-      "id": 71,
-      "user_id": null,
-      "username": "Ziyaretçi",
-      "session_id": "DELETED",
-      "message": "merhaba,",
-      "is_admin": false,
-      "is_read": true,
-      "created_at": "2025-06-29T18:42:17.6248797+03:00"
-    },
-    {
-      "id": 72,
-      "user_id": null,
-      "username": "Admin",
-      "session_id": "DELETED",
-      "message": "nasılsın",
-      "is_admin": true,
-      "is_read": true,
-      "created_at": "2025-06-29T18:42:25.6974454+03:00"
-    },
-    {
-      "id": 73,
-      "user_id": null,
-      "username": "Ziyaretçi",
-      "session_id": "DELETED",
-      "message": "📞 Görüntülü görüşme talebi gönderildi. Lütfen bekleyin...",
-      "is_admin": false,
-      "is_read": true,
-      "created_at": "2025-06-29T18:51:31.444401+03:00"
-    },
-    {
-      "id": 74,
-      "user_id": null,
-      "username": "Ziyaretçi",
-      "session_id": "DELETED",
-      "message": "gg",
-      "is_admin": false,
-      "is_read": true,
-      "created_at": "2025-06-29T18:51:38.2793759+03:00"
-    },
-    {
-      "id": 75,
-      "user_id": null,
-      "username": "Ziyaretçi",
-      "session_id": "DELETED",
-      "message": "📞 Görüntülü görüşme talebi gönderildi. Lütfen bekleyin...",
-      "is_admin": false,
-      "is_read": true,
-      "created_at": "2025-06-29T18:53:00.1666977+03:00"
-    },
-    {
-      "id": 76,
-      "user_id": null,
-      "username": "Ziyaretçi",
-      "session_id": "DELETED",
-      "message": "📞 Görüntülü görüşme talebi gönderildi. Lütfen bekleyin...",
-      "is_admin": false,
-      "is_read": true,
-      "created_at": "2025-06-29T18:54:34.6188683+03:00"
-    },
-    {
-      "id": 77,
-      "user_id": null,
-      "username": "Ziyaretçi",
-      "session_id": "DELETED",
-      "message": "ll",
-      "is_admin": false,
-      "is_read": true,
-      "created_at": "2025-06-29T19:39:17.1643547+03:00"
-    },
-    {
-      "id": 78,
-      "user_id": null,
-      "username": "Ziyaretçi",
-      "session_id": "DELETED",
-      "message": "rrr",
-      "is_admin": false,
-      "is_read": true,
-      "created_at": "2025-06-29T19:40:03.1526964+03:00"
-    },
-    {
-      "id": 79,
-      "user_id": null,
-      "username": "Ziyaretçi",
-      "session_id": "DELETED",
-      "message": "merhaba",
-      "is_admin": false,
-      "is_read": true,
-      "created_at": "2025-06-29T20:35:14.8993367+03:00"
-    },
-    {
-      "id": 80,
-      "user_id": null,
-      "username": "Ziyaretçi",
-      "session_id": "DELETED",
-      "message": "merhaba",
-      "is_admin": false,
-      "is_read": true,
-      "created_at": "2025-06-29T20:38:21.9547853+03:00"
-    },
-    {
-      "id": 81,
-      "user_id": null,
-      "username": "Ziyaretçi",
-      "session_id": "DELETED",
-      "message": "merhaba",
-      "is_admin": false,
-      "is_read": true,
-      "created_at": "2025-06-29T21:11:01.4657137+03:00"
-    },
-    {
-      "id": 82,
-      "user_id": null,
-      "username": "Ziyaretçi",
-      "session_id": "d84bd133-7dd2-4ea9-9e76-211bea6b29a4",
-      "message": "hh",
-      "is_admin": false,
-      "is_read": true,
-      "created_at": "2025-06-29T21:43:34.033675+03:00"
-    },
-    {
-      "id": 83,
-      "user_id": null,
-      "username": "Admin",
-      "session_id": "d84bd133-7dd2-4ea9-9e76-211bea6b29a4",
-      "message": "hh",
-      "is_admin": true,
-      "is_read": true,
-      "created_at": "2025-06-29T21:43:50.2224959+03:00"
-    },
-    {
-      "id": 84,
-      "user_id": null,
-      "username": "Ziyaretçi",
-      "session_id": "d84bd133-7dd2-4ea9-9e76-211bea6b29a4",
-      "message": "hh",
-      "is_admin": false,
-      "is_read": true,
-      "created_at": "2025-06-29T21:43:59.4980858+03:00"
-    },
-    {
-      "id": 85,
-      "user_id": null,
-      "username": "Admin",
-      "session_id": "d84bd133-7dd2-4ea9-9e76-211bea6b29a4",
-      "message": "hh",
-      "is_admin": true,
-      "is_read": true,
-      "created_at": "2025-06-29T21:44:07.0118416+03:00"
-    },
-    {
-      "id": 86,
-      "user_id": null,
-      "username": "Ziyaretçi",
-      "session_id": "d84bd133-7dd2-4ea9-9e76-211bea6b29a4",
-      "message": "mer",
-      "is_admin": false,
-      "is_read": true,
-      "created_at": "2025-06-29T21:44:44.2029081+03:00"
-    },
-    {
-      "id": 87,
-      "user_id": null,
-      "username": "Ziyaretçi",
-      "session_id": "d84bd133-7dd2-4ea9-9e76-211bea6b29a4",
-      "message": "mer",
-      "is_admin": false,
-      "is_read": true,
-      "created_at": "2025-06-29T21:53:49.1838082+03:00"
-    },
-    {
-      "id": 88,
-      "user_id": null,
-      "username": "Ziyaretçi",
-      "session_id": "d84bd133-7dd2-4ea9-9e76-211bea6b29a4",
-      "message": "tt",
-      "is_admin": false,
-      "is_read": true,
-      "created_at": "2025-06-29T23:02:59.3471296+03:00"
-    },
-    {
-      "id": 89,
-      "user_id": null,
-      "username": "Ziyaretçi",
-      "session_id": "d84bd133-7dd2-4ea9-9e76-211bea6b29a4",
-      "message": "yyy",
-      "is_admin": false,
-      "is_read": true,
-      "created_at": "2025-06-29T23:16:51.3719531+03:00"
-    },
-    {
-      "id": 90,
-      "user_id": null,
-      "username": "Admin",
-      "session_id": "36b8bdf4-9e32-4abf-8280-54b1afb2d04a",
-      "message": "hof geldinix",
-      "is_admin": true,
-      "is_read": true,
-      "created_at": "2025-06-30T15:29:33.0799656+03:00"
-    }
-  ],
-  "support_sessions": [
-    {
-      "id": 1,
-      "session_id": "742ee9f1-7e61-438b-a5db-4b5cd1be4bc0",
-      "user_id": 1,
-      "username": "cenap",
-      "user_agent": "",
-      "status": "active",
-      "last_message_at": "2025-06-23T14:56:01.5864831+03:00",
-      "created_at": "2025-06-23T14:40:23.6481757+03:00",
-      "unread_count": 0
-    },
-    {
-      "id": 2,
-      "session_id": "4126b03c-e06d-4c4a-9817-a5753a3c4c3b",
-      "user_id": null,
-      "username": "Ziyaretçi",
-      "user_agent": "",
-      "status": "active",
-      "last_message_at": "2025-06-23T14:57:10.4125327+03:00",
-      "created_at": "2025-06-23T14:52:41.4766104+03:00",
-      "unread_count": 0
-    },
-    {
-      "id": 3,
-      "session_id": "8c27a220-7ca3-4aeb-b052-0a8f24fa4376",
-      "user_id": 1,
-      "username": "cenap",
-      "user_agent": "",
-      "status": "active",
-      "last_message_at": "2025-06-23T15:35:56.7932203+03:00",
-      "created_at": "2025-06-23T14:59:37.7156194+03:00",
-      "unread_count": 0
-    },
-    {
-      "id": 4,
-      "session_id": "b840ef10-7f28-4537-bc05-f7d713fee244",
-      "user_id": 1,
-      "username": "cenap",
-      "user_agent": "",
-      "status": "active",
-      "last_message_at": "2025-06-23T19:32:49.3023696+03:00",
-      "created_at": "2025-06-23T19:22:32.4123692+03:00",
-      "unread_count": 0
-    },
-    {
-      "id": 5,
-      "session_id": "5b373a2b-8c8c-47b7-bbb9-593bae83b4a7",
-      "user_id": null,
-      "username": "Ziyaretçi",
-      "user_agent": "",
-      "status": "active",
-      "last_message_at": "2025-06-23T20:01:01.4777382+03:00",
-      "created_at": "2025-06-23T19:45:13.1219612+03:00",
-      "unread_count": 0
-    },
-    {
-      "id": 6,
-      "session_id": "4922d3d7-faea-4c89-8af9-b82880e68900",
-      "user_id": null,
-      "username": "Ziyaretçi",
-      "user_agent": "",
-      "status": "active",
-      "last_message_at": "2025-06-23T20:21:57.6275477+03:00",
-      "created_at": "2025-06-23T20:20:56.3355111+03:00",
-      "unread_count": 0
-    },
-    {
-      "id": 7,
-      "session_id": "25a02280-a2c8-4fba-8b96-c611ba8f9876",
-      "user_id": null,
-      "username": "Ziyaretçi",
-      "user_agent": "",
-      "status": "active",
-      "last_message_at": "2025-06-23T21:06:29.1749654+03:00",
-      "created_at": "2025-06-23T21:06:29.1725615+03:00",
-      "unread_count": 0
-    },
-    {
-      "id": 8,
-      "session_id": "83319955-8da9-4d02-b839-d0e017139f52",
-      "user_id": 1,
-      "username": "cenap",
-      "user_agent": "",
-      "status": "active",
-      "last_message_at": "2025-06-24T12:48:54.7962151+03:00",
-      "created_at": "2025-06-24T12:48:54.7950511+03:00",
-      "unread_count": 0
-    },
-    {
-      "id": 9,
-      "session_id": "572dcdc9-0f40-482b-a546-83625a7d6ecc",
-      "user_id": null,
-      "username": "Ziyaretçi",
-      "user_agent": "",
-      "status": "active",
-      "last_message_at": "2025-06-24T12:54:25.7653828+03:00",
-      "created_at": "2025-06-24T12:54:25.7633988+03:00",
-      "unread_count": 0
-    },
-    {
-      "id": 10,
-      "session_id": "9d25081e-aa24-4642-9952-0f2fbd0e8ab4",
-      "user_id": null,
-      "username": "Ziyaretçi",
-      "user_agent": "",
-      "status": "active",
-      "last_message_at": "2025-06-24T12:57:35.8368488+03:00",
-      "created_at": "2025-06-24T12:57:35.8353128+03:00",
-      "unread_count": 0
-    },
-    {
-      "id": 11,
-      "session_id": "8ae0e446-2ca0-46c3-b467-a5990dc07f7f",
-      "user_id": null,
-      "username": "Ziyaretçi",
-      "user_agent": "",
-      "status": "active",
-      "last_message_at": "2025-06-24T22:21:48.0882724+03:00",
-      "created_at": "2025-06-24T22:21:48.0877558+03:00",
-      "unread_count": 0
-    },
-    {
-      "id": 12,
-      "session_id": "DELETED",
-      "user_id": null,
-      "username": "Ziyaretçi",
-      "user_agent": "",
-      "status": "active",
-      "last_message_at": "2025-06-29T21:12:53.1256946+03:00",
-      "created_at": "2025-06-26T15:00:12.7976583+03:00",
-      "unread_count": 0
-    },
-    {
-      "id": 13,
-      "session_id": "86703b1c-92e5-494e-a3fd-429ed2966bf1",
-      "user_id": 1,
-      "username": "cenap",
-      "user_agent": "",
-      "status": "active",
-      "last_message_at": "2025-06-27T21:23:06.0127407+03:00",
-      "created_at": "2025-06-27T21:08:26.4358813+03:00",
-      "unread_count": 0
-    },
-    {
-      "id": 14,
-      "session_id": "a876aebd-3044-47b5-b313-8e87370e848a",
-      "user_id": null,
-      "username": "Ziyaretçi",
-      "user_agent": "",
-      "status": "offline",
-      "last_message_at": "2024-06-30T23:23:26.8328332+03:00",
-      "created_at": "2025-06-28T22:46:30.0383752+03:00",
-      "unread_count": 0
-    },
-    {
-      "id": 15,
-      "session_id": "d84bd133-7dd2-4ea9-9e76-211bea6b29a4",
-      "user_id": null,
-      "username": "Ziyaretçi",
-      "user_agent": "",
-      "status": "offline",
-      "last_message_at": "2024-06-30T23:20:31.1507683+03:00",
-      "created_at": "2025-06-29T21:43:34.0309635+03:00",
-      "unread_count": 0
-    },
-    {
-      "id": 16,
-      "session_id": "7825c889-56eb-469d-9581-e0bae0a8dfd6",
-      "user_id": null,
-      "username": "Ziyaretçi",
-      "user_agent": "",
-      "status": "active",
-      "last_message_at": "2025-06-29T23:26:40.6709806+03:00",
-      "created_at": "2025-06-29T23:26:40.6688206+03:00",
-      "unread_count": 0
-    },
-    {
-      "id": 17,
-      "session_id": "4223e8e7-3340-4374-a55f-a9b3158063d3",
-      "user_id": null,
-      "username": "Ziyaretçi",
-      "user_agent": "",
-      "status": "active",
-      "last_message_at": "2025-06-29T23:45:17.9621398+03:00",
-      "created_at": "2025-06-29T23:45:17.9568054+03:00",
-      "unread_count": 0
-    },
-    {
-      "id": 18,
-      "session_id": "d84bd133-7dd2-4ea9-9e76-211bea6b29a4",
-      "user_id": null,
-      "username": "Ziyaretçi",
-      "user_agent": "Mozilla/5.0 (Windows NT 10.0; Win64; x64) AppleWebKit/537.36 (KHTML, like Gecko) Chrome/138.0.0.0 Safari/537.36",
-      "status": "active",
-      "last_message_at": "2025-06-30T15:17:09.2233062+03:00",
-      "created_at": "2025-06-30T15:17:09.2233062+03:00",
-      "unread_count": 0
-    },
-    {
-      "id": 19,
-      "session_id": "36b8bdf4-9e32-4abf-8280-54b1afb2d04a",
-      "user_id": null,
-      "username": "Ziyaretçi",
-      "user_agent": "Mozilla/5.0 (Windows NT 10.0; Win64; x64) AppleWebKit/537.36 (KHTML, like Gecko) Chrome/138.0.0.0 Safari/537.36",
-      "status": "offline",
-      "last_message_at": "2024-06-30T15:34:38.7017426+03:00",
-      "created_at": "2025-06-30T15:27:24.4837251+03:00",
-      "unread_count": 0
-    }
-  ],
-  "video_call_requests": [
-    {
-      "id": 1,
-      "session_id": "8c27a220-7ca3-4aeb-b052-0a8f24fa4376",
-      "user_id": 1,
-      "username": "cenap",
-      "status": "ended",
-      "requested_at": "2025-06-23T15:15:39.3773091+03:00",
-      "responded_at": "2025-06-23T15:21:01.4510067+03:00",
-      "initiator": ""
-    },
-    {
-      "id": 2,
-      "session_id": "8c27a220-7ca3-4aeb-b052-0a8f24fa4376",
-      "user_id": 1,
-      "username": "cenap",
-      "status": "ended",
-      "requested_at": "2025-06-23T15:17:43.2542412+03:00",
-      "responded_at": "2025-06-23T15:21:01.4683844+03:00",
-      "initiator": ""
-    },
-    {
-      "id": 3,
-      "session_id": "8c27a220-7ca3-4aeb-b052-0a8f24fa4376",
-      "user_id": 1,
-      "username": "cenap",
-      "status": "ended",
-      "requested_at": "2025-06-23T15:46:47.2150571+03:00",
-      "responded_at": "2025-06-23T15:46:48.7502466+03:00",
-      "initiator": ""
-    },
-    {
-      "id": 4,
-      "session_id": "8c27a220-7ca3-4aeb-b052-0a8f24fa4376",
-      "user_id": 1,
-      "username": "cenap",
-      "status": "ended",
-      "requested_at": "2025-06-23T15:48:39.7463929+03:00",
-      "responded_at": "2025-06-23T16:00:17.9015546+03:00",
-      "initiator": ""
-    },
-    {
-      "id": 5,
-      "session_id": "e5c56228-607b-4446-a047-45661e9af6ef",
-      "user_id": null,
-      "username": "Misafir-e5c56228",
-      "status": "ended",
-      "requested_at": "2025-06-23T18:22:03.4173365+03:00",
-      "responded_at": "2025-06-23T18:22:32.9930187+03:00",
-      "initiator": ""
-    },
-    {
-      "id": 6,
-      "session_id": "e5c56228-607b-4446-a047-45661e9af6ef",
-      "user_id": null,
-      "username": "Misafir-e5c56228",
-      "status": "ended",
-      "requested_at": "2025-06-23T18:23:39.3624866+03:00",
-      "responded_at": "2025-06-23T18:24:46.5405832+03:00",
-      "initiator": ""
-    },
-    {
-      "id": 7,
-      "session_id": "da86fc68-65ed-4184-9fd1-c988c623df3e",
-      "user_id": null,
-      "username": "Misafir-da86fc68",
-      "status": "ended",
-      "requested_at": "2025-06-23T18:31:35.7447077+03:00",
-      "responded_at": "2025-06-23T18:32:18.173917+03:00",
-      "initiator": ""
-    },
-    {
-      "id": 8,
-      "session_id": "da86fc68-65ed-4184-9fd1-c988c623df3e",
-      "user_id": null,
-      "username": "Misafir-da86fc68",
-      "status": "ended",
-      "requested_at": "2025-06-23T18:33:07.0478663+03:00",
-      "responded_at": "2025-06-23T18:33:08.1827522+03:00",
-      "initiator": ""
-    },
-    {
-      "id": 9,
-      "session_id": "b840ef10-7f28-4537-bc05-f7d713fee244",
-      "user_id": 1,
-      "username": "cenap",
-      "status": "ended",
-      "requested_at": "2025-06-23T18:36:24.977359+03:00",
-      "responded_at": "2025-06-23T19:14:03.8963584+03:00",
-      "initiator": ""
-    },
-    {
-      "id": 10,
-      "session_id": "b840ef10-7f28-4537-bc05-f7d713fee244",
-      "user_id": 1,
-      "username": "cenap",
-      "status": "ended",
-      "requested_at": "2025-06-23T19:21:19.7413632+03:00",
-      "responded_at": "2025-06-23T19:23:22.2436467+03:00",
-      "initiator": ""
-    },
-    {
-      "id": 11,
-      "session_id": "b840ef10-7f28-4537-bc05-f7d713fee244",
-      "user_id": 1,
-      "username": "cenap",
-      "status": "ended",
-      "requested_at": "2025-06-23T19:23:25.1541059+03:00",
-      "responded_at": "2025-06-23T19:23:44.2805683+03:00",
-      "initiator": ""
-    },
-    {
-      "id": 12,
-      "session_id": "b840ef10-7f28-4537-bc05-f7d713fee244",
-      "user_id": 1,
-      "username": "cenap",
-      "status": "ended",
-      "requested_at": "2025-06-23T19:26:26.4043256+03:00",
-      "responded_at": "2025-06-23T19:27:00.842022+03:00",
-      "initiator": ""
-    },
-    {
-      "id": 13,
-      "session_id": "b840ef10-7f28-4537-bc05-f7d713fee244",
-      "user_id": 1,
-      "username": "cenap",
-      "status": "ended",
-      "requested_at": "2025-06-23T19:27:04.1108412+03:00",
-      "responded_at": "2025-06-23T19:29:28.7394147+03:00",
-      "initiator": ""
-    },
-    {
-      "id": 14,
-      "session_id": "b840ef10-7f28-4537-bc05-f7d713fee244",
-      "user_id": 1,
-      "username": "cenap",
-      "status": "ended",
-      "requested_at": "2025-06-23T19:29:33.0600375+03:00",
-      "responded_at": "2025-06-23T19:32:14.2082909+03:00",
-      "initiator": ""
-    },
-    {
-      "id": 15,
-      "session_id": "b840ef10-7f28-4537-bc05-f7d713fee244",
-      "user_id": 1,
-      "username": "cenap",
-      "status": "accepted",
-      "requested_at": "2025-06-23T19:32:17.4121196+03:00",
-      "responded_at": "2025-06-23T19:32:18.7596381+03:00",
-      "initiator": ""
-    },
-    {
-      "id": 16,
-      "session_id": "e1592c37-62f0-4398-96ac-8853dbe04bee",
-      "user_id": null,
-      "username": "Misafir-e1592c37",
-      "status": "ended",
-      "requested_at": "2025-06-23T20:12:20.3164757+03:00",
-      "responded_at": "2025-06-23T20:13:00.860614+03:00",
-      "initiator": ""
-    },
-    {
-      "id": 17,
-      "session_id": "e1592c37-62f0-4398-96ac-8853dbe04bee",
-      "user_id": null,
-      "username": "Misafir-e1592c37",
-      "status": "ended",
-      "requested_at": "2025-06-23T20:13:04.0568578+03:00",
-      "responded_at": "2025-06-23T20:40:23.5447406+03:00",
-      "initiator": ""
-    },
-    {
-      "id": 18,
-      "session_id": "4922d3d7-faea-4c89-8af9-b82880e68900",
-      "user_id": null,
-      "username": "Misafir-4922d3d7",
-      "status": "ended",
-      "requested_at": "2025-06-23T20:20:07.8901714+03:00",
-      "responded_at": "2025-06-23T20:26:27.1250652+03:00",
-      "initiator": ""
-    },
-    {
-      "id": 19,
-      "session_id": "4922d3d7-faea-4c89-8af9-b82880e68900",
-      "user_id": null,
-      "username": "Misafir-4922d3d7",
-      "status": "ended",
-      "requested_at": "2025-06-23T20:26:30.9900597+03:00",
-      "responded_at": "2025-06-23T20:40:44.6313176+03:00",
-      "initiator": ""
-    },
-    {
-      "id": 20,
-      "session_id": "e1592c37-62f0-4398-96ac-8853dbe04bee",
-      "user_id": null,
-      "username": "Misafir-e1592c37",
-      "status": "ended",
-      "requested_at": "2025-06-23T20:40:41.0738369+03:00",
-      "responded_at": "2025-06-23T20:40:51.5779998+03:00",
-      "initiator": ""
-    },
-    {
-      "id": 21,
-      "session_id": "e1592c37-62f0-4398-96ac-8853dbe04bee",
-      "user_id": null,
-      "username": "Misafir-e1592c37",
-      "status": "ended",
-      "requested_at": "2025-06-23T20:41:07.2203471+03:00",
-      "responded_at": "2025-06-23T20:41:38.1867717+03:00",
-      "initiator": ""
-    },
-    {
-      "id": 22,
-      "session_id": "e1592c37-62f0-4398-96ac-8853dbe04bee",
-      "user_id": null,
-      "username": "Misafir-e1592c37",
-      "status": "ended",
-      "requested_at": "2025-06-23T20:45:23.0508678+03:00",
-      "responded_at": "2025-06-23T20:45:40.2525552+03:00",
-      "initiator": ""
-    },
-    {
-      "id": 23,
-      "session_id": "25a02280-a2c8-4fba-8b96-c611ba8f9876",
-      "user_id": null,
-      "username": "Misafir-25a02280",
-      "status": "ended",
-      "requested_at": "2025-06-23T20:59:54.3226481+03:00",
-      "responded_at": "2025-06-23T21:01:37.3021795+03:00",
-      "initiator": ""
-    },
-    {
-      "id": 24,
-      "session_id": "25a02280-a2c8-4fba-8b96-c611ba8f9876",
-      "user_id": null,
-      "username": "Misafir-25a02280",
-      "status": "ended",
-      "requested_at": "2025-06-23T21:01:41.9404738+03:00",
-      "responded_at": "2025-06-23T21:02:23.3519398+03:00",
-      "initiator": ""
-    },
-    {
-      "id": 25,
-      "session_id": "25a02280-a2c8-4fba-8b96-c611ba8f9876",
-      "user_id": null,
-      "username": "Misafir-25a02280",
-      "status": "ended",
-      "requested_at": "2025-06-23T21:02:26.3673406+03:00",
-      "responded_at": "2025-06-23T21:07:09.3624075+03:00",
-      "initiator": ""
-    },
-    {
-      "id": 26,
-      "session_id": "25a02280-a2c8-4fba-8b96-c611ba8f9876",
-      "user_id": null,
-      "username": "Misafir-25a02280",
-      "status": "ended",
-      "requested_at": "2025-06-23T21:10:03.1548596+03:00",
-      "responded_at": "2025-06-23T21:14:17.4111631+03:00",
-      "initiator": ""
-    },
-    {
-      "id": 27,
-      "session_id": "25a02280-a2c8-4fba-8b96-c611ba8f9876",
-      "user_id": null,
-      "username": "Misafir-25a02280",
-      "status": "ended",
-      "requested_at": "2025-06-23T21:14:37.1783256+03:00",
-      "responded_at": "2025-06-23T21:15:34.4702394+03:00",
-      "initiator": ""
-    },
-    {
-      "id": 28,
-      "session_id": "25a02280-a2c8-4fba-8b96-c611ba8f9876",
-      "user_id": null,
-      "username": "Misafir-25a02280",
-      "status": "ended",
-      "requested_at": "2025-06-23T21:15:40.3805351+03:00",
-      "responded_at": "2025-06-23T21:16:47.6905014+03:00",
-      "initiator": ""
-    },
-    {
-      "id": 29,
-      "session_id": "25a02280-a2c8-4fba-8b96-c611ba8f9876",
-      "user_id": null,
-      "username": "Misafir-25a02280",
-      "status": "ended",
-      "requested_at": "2025-06-23T21:16:53.5766926+03:00",
-      "responded_at": "2025-06-23T21:18:53.012521+03:00",
-      "initiator": ""
-    },
-    {
-      "id": 30,
-      "session_id": "25a02280-a2c8-4fba-8b96-c611ba8f9876",
-      "user_id": null,
-      "username": "Misafir-25a02280",
-      "status": "ended",
-      "requested_at": "2025-06-23T21:18:52.7599967+03:00",
-      "responded_at": "2025-06-23T21:19:45.5284177+03:00",
-      "initiator": ""
-    },
-    {
-      "id": 31,
-      "session_id": "25a02280-a2c8-4fba-8b96-c611ba8f9876",
-      "user_id": null,
-      "username": "Misafir-25a02280",
-      "status": "ended",
-      "requested_at": "2025-06-23T21:19:51.4300054+03:00",
-      "responded_at": "2025-06-23T21:20:13.5256781+03:00",
-      "initiator": ""
-    },
-    {
-      "id": 32,
-      "session_id": "25a02280-a2c8-4fba-8b96-c611ba8f9876",
-      "user_id": null,
-      "username": "Misafir-25a02280",
-      "status": "ended",
-      "requested_at": "2025-06-23T21:25:30.9139389+03:00",
-      "responded_at": "2025-06-23T21:26:46.4278402+03:00",
-      "initiator": ""
-    },
-    {
-      "id": 33,
-      "session_id": "25a02280-a2c8-4fba-8b96-c611ba8f9876",
-      "user_id": null,
-      "username": "Misafir-25a02280",
-      "status": "ended",
-      "requested_at": "2025-06-23T21:26:59.1020929+03:00",
-      "responded_at": "2025-06-23T21:34:36.1218364+03:00",
-      "initiator": ""
-    },
-    {
-      "id": 34,
-      "session_id": "25a02280-a2c8-4fba-8b96-c611ba8f9876",
-      "user_id": null,
-      "username": "Misafir-25a02280",
-      "status": "accepted",
-      "requested_at": "2025-06-23T21:34:42.472399+03:00",
-      "responded_at": "2025-06-23T21:34:46.3109379+03:00",
-      "initiator": ""
-    },
-    {
-      "id": 35,
-      "session_id": "192297a1-3a68-42fc-ae3d-34edfb52745d",
-      "user_id": null,
-      "username": "Misafir-192297a1",
-      "status": "ended",
-      "requested_at": "2025-06-24T12:17:09.5812845+03:00",
-      "responded_at": "2025-06-24T12:18:04.4644245+03:00",
-      "initiator": ""
-    },
-    {
-      "id": 36,
-      "session_id": "192297a1-3a68-42fc-ae3d-34edfb52745d",
-      "user_id": null,
-      "username": "Misafir-192297a1",
-      "status": "ended",
-      "requested_at": "2025-06-24T12:18:07.4406844+03:00",
-      "responded_at": "2025-06-24T12:19:32.9325686+03:00",
-      "initiator": ""
-    },
-    {
-      "id": 37,
-      "session_id": "192297a1-3a68-42fc-ae3d-34edfb52745d",
-      "user_id": null,
-      "username": "Misafir-192297a1",
-      "status": "ended",
-      "requested_at": "2025-06-24T12:19:57.8687751+03:00",
-      "responded_at": "2025-06-24T12:20:21.4305161+03:00",
-      "initiator": ""
-    },
-    {
-      "id": 38,
-      "session_id": "192297a1-3a68-42fc-ae3d-34edfb52745d",
-      "user_id": null,
-      "username": "Misafir-192297a1",
-      "status": "ended",
-      "requested_at": "2025-06-24T12:20:28.1438327+03:00",
-      "responded_at": "2025-06-24T12:21:16.263616+03:00",
-      "initiator": ""
-    },
-    {
-      "id": 39,
-      "session_id": "192297a1-3a68-42fc-ae3d-34edfb52745d",
-      "user_id": null,
-      "username": "Misafir-192297a1",
-      "status": "ended",
-      "requested_at": "2025-06-24T12:21:22.9076544+03:00",
-      "responded_at": "2025-06-24T12:21:35.3056356+03:00",
-      "initiator": ""
-    },
-    {
-      "id": 40,
-      "session_id": "192297a1-3a68-42fc-ae3d-34edfb52745d",
-      "user_id": null,
-      "username": "Misafir-192297a1",
-      "status": "ended",
-      "requested_at": "2025-06-24T12:21:37.7809834+03:00",
-      "responded_at": "2025-06-24T12:22:36.1854758+03:00",
-      "initiator": ""
-    },
-    {
-      "id": 41,
-      "session_id": "192297a1-3a68-42fc-ae3d-34edfb52745d",
-      "user_id": null,
-      "username": "Misafir-192297a1",
-      "status": "ended",
-      "requested_at": "2025-06-24T12:23:14.9208542+03:00",
-      "responded_at": "2025-06-24T12:24:48.023738+03:00",
-      "initiator": ""
-    },
-    {
-      "id": 42,
-      "session_id": "192297a1-3a68-42fc-ae3d-34edfb52745d",
-      "user_id": null,
-      "username": "Misafir-192297a1",
-      "status": "ended",
-      "requested_at": "2025-06-24T12:25:15.9191343+03:00",
-      "responded_at": "2025-06-24T12:26:25.5236569+03:00",
-      "initiator": ""
-    },
-    {
-      "id": 43,
-      "session_id": "192297a1-3a68-42fc-ae3d-34edfb52745d",
-      "user_id": null,
-      "username": "Misafir-192297a1",
-      "status": "ended",
-      "requested_at": "2025-06-24T12:26:28.6154946+03:00",
-      "responded_at": "2025-06-24T12:26:44.3183329+03:00",
-      "initiator": ""
-    },
-    {
-      "id": 44,
-      "session_id": "83319955-8da9-4d02-b839-d0e017139f52",
-      "user_id": 1,
-      "username": "cenap",
-      "status": "ended",
-      "requested_at": "2025-06-24T12:26:58.2879467+03:00",
-      "responded_at": null,
-      "initiator": ""
-    },
-    {
-      "id": 45,
-      "session_id": "83319955-8da9-4d02-b839-d0e017139f52",
-      "user_id": 1,
-      "username": "cenap",
-      "status": "ended",
-      "requested_at": "2025-06-24T12:29:25.9234184+03:00",
-      "responded_at": "2025-06-24T12:33:46.8296605+03:00",
-      "initiator": ""
-    },
-    {
-      "id": 46,
-      "session_id": "83319955-8da9-4d02-b839-d0e017139f52",
-      "user_id": 1,
-      "username": "cenap",
-      "status": "ended",
-      "requested_at": "2025-06-24T12:34:13.548937+03:00",
-      "responded_at": "2025-06-24T12:35:29.5995023+03:00",
-      "initiator": ""
-    },
-    {
-      "id": 47,
-      "session_id": "83319955-8da9-4d02-b839-d0e017139f52",
-      "user_id": 1,
-      "username": "cenap",
-      "status": "ended",
-      "requested_at": "2025-06-24T12:36:11.9337262+03:00",
-      "responded_at": "2025-06-24T12:36:35.1665223+03:00",
-      "initiator": ""
-    },
-    {
-      "id": 48,
-      "session_id": "83319955-8da9-4d02-b839-d0e017139f52",
-      "user_id": 1,
-      "username": "cenap",
-      "status": "ended",
-      "requested_at": "2025-06-24T12:36:42.3995341+03:00",
-      "responded_at": "2025-06-24T12:38:12.9449386+03:00",
-      "initiator": ""
-    },
-    {
-      "id": 49,
-      "session_id": "83319955-8da9-4d02-b839-d0e017139f52",
-      "user_id": 1,
-      "username": "cenap",
-      "status": "ended",
-      "requested_at": "2025-06-24T12:39:09.4941182+03:00",
-      "responded_at": "2025-06-24T12:39:16.7750134+03:00",
-      "initiator": ""
-    },
-    {
-      "id": 50,
-      "session_id": "83319955-8da9-4d02-b839-d0e017139f52",
-      "user_id": 1,
-      "username": "cenap",
-      "status": "ended",
-      "requested_at": "2025-06-24T12:39:19.7041581+03:00",
-      "responded_at": "2025-06-24T12:41:59.4471997+03:00",
-      "initiator": ""
-    },
-    {
-      "id": 51,
-      "session_id": "83319955-8da9-4d02-b839-d0e017139f52",
-      "user_id": 1,
-      "username": "cenap",
-      "status": "ended",
-      "requested_at": "2025-06-24T12:42:47.501731+03:00",
-      "responded_at": "2025-06-24T12:46:54.3466048+03:00",
-      "initiator": ""
-    },
-    {
-      "id": 52,
-      "session_id": "83319955-8da9-4d02-b839-d0e017139f52",
-      "user_id": 1,
-      "username": "cenap",
-      "status": "ended",
-      "requested_at": "2025-06-24T12:48:01.3890247+03:00",
-      "responded_at": "2025-06-24T12:49:40.6239475+03:00",
-      "initiator": ""
-    },
-    {
-      "id": 53,
-      "session_id": "572dcdc9-0f40-482b-a546-83625a7d6ecc",
-      "user_id": null,
-      "username": "Misafir-572dcdc9",
-      "status": "ended",
-      "requested_at": "2025-06-24T12:54:13.4941252+03:00",
-      "responded_at": "2025-06-24T12:54:21.3878044+03:00",
-      "initiator": ""
-    },
-    {
-      "id": 54,
-      "session_id": "572dcdc9-0f40-482b-a546-83625a7d6ecc",
-      "user_id": null,
-      "username": "Misafir-572dcdc9",
-      "status": "accepted",
-      "requested_at": "2025-06-24T12:54:31.5494593+03:00",
-      "responded_at": "2025-06-24T12:54:35.6323025+03:00",
-      "initiator": ""
-    },
-    {
-      "id": 55,
-      "session_id": "9d25081e-aa24-4642-9952-0f2fbd0e8ab4",
-      "user_id": null,
-      "username": "Misafir-9d25081e",
-      "status": "ended",
-      "requested_at": "2025-06-24T12:57:27.6357466+03:00",
-      "responded_at": "2025-06-24T12:57:30.7110528+03:00",
-      "initiator": ""
-    },
-    {
-      "id": 56,
-      "session_id": "9d25081e-aa24-4642-9952-0f2fbd0e8ab4",
-      "user_id": null,
-      "username": "Misafir-9d25081e",
-      "status": "accepted",
-      "requested_at": "2025-06-24T12:57:43.1686437+03:00",
-      "responded_at": "2025-06-24T12:57:48.7059924+03:00",
-      "initiator": ""
-    },
-    {
-      "id": 57,
-      "session_id": "DELETED",
-      "user_id": null,
-      "username": "Misafir-d84bd133",
-      "status": "ended",
-      "requested_at": "2025-06-26T15:00:16.4327199+03:00",
-      "responded_at": "2025-06-26T15:00:24.6633987+03:00",
-      "initiator": ""
-    },
-    {
-      "id": 58,
-      "session_id": "8ae0e446-2ca0-46c3-b467-a5990dc07f7f",
-      "user_id": null,
-      "username": "Misafir-8ae0e446",
-      "status": "ended",
-      "requested_at": "2025-06-26T15:05:20.9109818+03:00",
-      "responded_at": "2025-06-26T15:05:42.569147+03:00",
-      "initiator": ""
-    },
-    {
-      "id": 59,
-      "session_id": "DELETED",
-      "user_id": null,
-      "username": "Misafir-d84bd133",
-      "status": "ended",
-      "requested_at": "2025-06-26T15:10:17.7462818+03:00",
-      "responded_at": "2025-06-26T15:11:03.4253637+03:00",
-      "initiator": ""
-    },
-    {
-      "id": 60,
-      "session_id": "DELETED",
-      "user_id": null,
-      "username": "Misafir-d84bd133",
-      "status": "ended",
-      "requested_at": "2025-06-26T15:13:55.1738971+03:00",
-      "responded_at": "2025-06-26T15:16:50.4745475+03:00",
-      "initiator": ""
-    },
-    {
-      "id": 61,
-      "session_id": "DELETED",
-      "user_id": null,
-      "username": "Misafir-d84bd133",
-      "status": "rejected",
-      "requested_at": "2025-06-26T23:09:01.1938507+03:00",
-      "responded_at": "2025-06-26T23:09:06.0091935+03:00",
-      "initiator": ""
-    },
-    {
-      "id": 62,
-      "session_id": "DELETED",
-      "user_id": null,
-      "username": "Misafir-d84bd133",
-      "status": "ended",
-      "requested_at": "2025-06-26T23:09:10.7727534+03:00",
-      "responded_at": "2025-06-26T23:09:17.1026931+03:00",
-      "initiator": ""
-    },
-    {
-      "id": 63,
-      "session_id": "DELETED",
-      "user_id": null,
-      "username": "Misafir-d84bd133",
-      "status": "rejected",
-      "requested_at": "2025-06-26T23:11:23.1393424+03:00",
-      "responded_at": "2025-06-26T23:11:25.3267731+03:00",
-      "initiator": ""
-    },
-    {
-      "id": 64,
-      "session_id": "DELETED",
-      "user_id": null,
-      "username": "Misafir-d84bd133",
-      "status": "ended",
-      "requested_at": "2025-06-26T23:11:31.4524145+03:00",
-      "responded_at": "2025-06-26T23:11:45.0297875+03:00",
-      "initiator": ""
-    },
-    {
-      "id": 65,
-      "session_id": "DELETED",
-      "user_id": null,
-      "username": "Misafir-d84bd133",
-      "status": "rejected",
-      "requested_at": "2025-06-26T23:12:57.8196031+03:00",
-      "responded_at": "2025-06-26T23:12:59.9389585+03:00",
-      "initiator": ""
-    },
-    {
-      "id": 66,
-      "session_id": "DELETED",
-      "user_id": null,
-      "username": "Ziyaretçi",
-      "status": "ended",
-      "requested_at": "2025-06-26T23:18:40.4507071+03:00",
-      "responded_at": "2025-06-26T23:18:53.0157812+03:00",
-      "initiator": ""
-    },
-    {
-      "id": 67,
-      "session_id": "DELETED",
-      "user_id": null,
-      "username": "Ziyaretçi",
-      "status": "rejected",
-      "requested_at": "2025-06-26T23:19:14.1103651+03:00",
-      "responded_at": "2025-06-26T23:24:13.0104826+03:00",
-      "initiator": ""
-    },
-    {
-      "id": 68,
-      "session_id": "DELETED",
-      "user_id": null,
-      "username": "Ziyaretçi",
-      "status": "rejected",
-      "requested_at": "2025-06-26T23:24:27.5786511+03:00",
-      "responded_at": "2025-06-26T23:24:33.0638681+03:00",
-      "initiator": ""
-    },
-    {
-      "id": 69,
-      "session_id": "DELETED",
-      "user_id": null,
-      "username": "Ziyaretçi",
-      "status": "ended",
-      "requested_at": "2025-06-26T23:27:17.9735153+03:00",
-      "responded_at": "2025-06-26T23:27:24.5869286+03:00",
-      "initiator": ""
-    },
-    {
-      "id": 70,
-      "session_id": "DELETED",
-      "user_id": null,
-      "username": "Ziyaretçi",
-      "status": "rejected",
-      "requested_at": "2025-06-26T23:56:29.7915724+03:00",
-      "responded_at": "2025-06-26T23:56:39.0577089+03:00",
-      "initiator": ""
-    },
-    {
-      "id": 71,
-      "session_id": "DELETED",
-      "user_id": null,
-      "username": "Misafir-d84bd133",
-      "status": "rejected",
-      "requested_at": "2025-06-26T23:56:47.1462537+03:00",
-      "responded_at": "2025-06-26T23:57:06.4994829+03:00",
-      "initiator": ""
-    },
-    {
-      "id": 72,
-      "session_id": "DELETED",
-      "user_id": null,
-      "username": "Ziyaretçi",
-      "status": "rejected",
-      "requested_at": "2025-06-26T23:57:59.9133986+03:00",
-      "responded_at": "2025-06-26T23:58:14.8298078+03:00",
-      "initiator": ""
-    },
-    {
-      "id": 73,
-      "session_id": "DELETED",
-      "user_id": null,
-      "username": "Ziyaretçi",
-      "status": "rejected",
-      "requested_at": "2025-06-27T00:12:00.8348334+03:00",
-      "responded_at": "2025-06-27T00:12:08.8346311+03:00",
-      "initiator": ""
-    },
-    {
-      "id": 74,
-      "session_id": "DELETED",
-      "user_id": null,
-      "username": "Misafir-d84bd133",
-      "status": "ended",
-      "requested_at": "2025-06-27T00:12:10.8092651+03:00",
-      "responded_at": "2025-06-27T00:12:29.1935882+03:00",
-      "initiator": ""
-    },
-    {
-      "id": 75,
-      "session_id": "DELETED",
-      "user_id": null,
-      "username": "Misafir-d84bd133",
-      "status": "rejected",
-      "requested_at": "2025-06-27T00:12:19.2456121+03:00",
-      "responded_at": "2025-06-27T00:12:30.1989752+03:00",
-      "initiator": ""
-    },
-    {
-      "id": 76,
-      "session_id": "DELETED",
-      "user_id": null,
-      "username": "Ziyaretçi",
-      "status": "ended",
-      "requested_at": "2025-06-27T00:12:54.6675622+03:00",
-      "responded_at": "2025-06-27T00:13:31.2705218+03:00",
-      "initiator": ""
-    },
-    {
-      "id": 77,
-      "session_id": "DELETED",
-      "user_id": null,
-      "username": "Ziyaretçi",
-      "status": "rejected",
-      "requested_at": "2025-06-27T00:15:12.7924855+03:00",
-      "responded_at": "2025-06-27T00:15:22.4560138+03:00",
-      "initiator": ""
-    },
-    {
-      "id": 78,
-      "session_id": "DELETED",
-      "user_id": null,
-      "username": "Misafir-d84bd133",
-      "status": "rejected",
-      "requested_at": "2025-06-27T00:17:08.7598062+03:00",
-      "responded_at": "2025-06-27T00:17:12.7096796+03:00",
-      "initiator": ""
-    },
-    {
-      "id": 79,
-      "session_id": "DELETED",
-      "user_id": null,
-      "username": "Ziyaretçi",
-      "status": "rejected",
-      "requested_at": "2025-06-27T00:17:23.6896839+03:00",
-      "responded_at": "2025-06-27T00:17:27.7436898+03:00",
-      "initiator": ""
-    },
-    {
-      "id": 80,
-      "session_id": "DELETED",
-      "user_id": null,
-      "username": "Misafir-d84bd133",
-      "status": "ended",
-      "requested_at": "2025-06-27T00:18:38.9822853+03:00",
-      "responded_at": "2025-06-27T00:18:54.7433293+03:00",
-      "initiator": ""
-    },
-    {
-      "id": 81,
-      "session_id": "DELETED",
-      "user_id": null,
-      "username": "Ziyaretçi",
-      "status": "rejected",
-      "requested_at": "2025-06-27T00:19:17.725686+03:00",
-      "responded_at": "2025-06-27T00:19:28.2019624+03:00",
-      "initiator": ""
-    },
-    {
-      "id": 82,
-      "session_id": "DELETED",
-      "user_id": null,
-      "username": "Ziyaretçi",
-      "status": "rejected",
-      "requested_at": "2025-06-27T00:20:25.8320392+03:00",
-      "responded_at": "2025-06-27T00:20:42.6036675+03:00",
-      "initiator": ""
-    },
-    {
-      "id": 83,
-      "session_id": "DELETED",
-      "user_id": null,
-      "username": "Ziyaretçi",
-      "status": "ended",
-      "requested_at": "2025-06-27T00:26:06.9293286+03:00",
-      "responded_at": "2025-06-27T00:35:13.5283207+03:00",
-      "initiator": ""
-    },
-    {
-      "id": 84,
-      "session_id": "DELETED",
-      "user_id": null,
-      "username": "Ziyaretçi",
-      "status": "ended",
-      "requested_at": "2025-06-27T00:35:31.752411+03:00",
-      "responded_at": "2025-06-27T00:35:41.6138303+03:00",
-      "initiator": ""
-    },
-    {
-      "id": 85,
-      "session_id": "DELETED",
-      "user_id": null,
-      "username": "Ziyaretçi",
-      "status": "ended",
-      "requested_at": "2025-06-27T00:41:09.9076883+03:00",
-      "responded_at": "2025-06-27T00:45:32.9934634+03:00",
-      "initiator": ""
-    },
-    {
-      "id": 86,
-      "session_id": "DELETED",
-      "user_id": null,
-      "username": "Ziyaretçi",
-      "status": "rejected",
-      "requested_at": "2025-06-27T00:50:38.0384078+03:00",
-      "responded_at": "2025-06-27T00:50:49.6775179+03:00",
-      "initiator": ""
-    },
-    {
-      "id": 87,
-      "session_id": "DELETED",
-      "user_id": null,
-      "username": "Ziyaretçi",
-      "status": "ended",
-      "requested_at": "2025-06-27T00:51:58.5768175+03:00",
-      "responded_at": "2025-06-27T00:52:12.1176653+03:00",
-      "initiator": ""
-    },
-    {
-      "id": 88,
-      "session_id": "DELETED",
-      "user_id": null,
-      "username": "Ziyaretçi",
-      "status": "ended",
-      "requested_at": "2025-06-27T00:52:35.8845977+03:00",
-      "responded_at": "2025-06-27T00:52:45.8091+03:00",
-      "initiator": ""
-    },
-    {
-      "id": 89,
-      "session_id": "DELETED",
-      "user_id": null,
-      "username": "Ziyaretçi",
-      "status": "ended",
-      "requested_at": "2025-06-27T00:56:36.8063847+03:00",
-      "responded_at": "2025-06-27T00:56:51.9653885+03:00",
-      "initiator": ""
-    },
-    {
-      "id": 90,
-      "session_id": "DELETED",
-      "user_id": null,
-      "username": "Misafir-d84bd133",
-      "status": "ended",
-      "requested_at": "2025-06-27T00:57:13.8267148+03:00",
-      "responded_at": "2025-06-27T00:57:22.9463105+03:00",
-      "initiator": ""
-    },
-    {
-      "id": 91,
-      "session_id": "DELETED",
-      "user_id": null,
-      "username": "Ziyaretçi",
-      "status": "ended",
-      "requested_at": "2025-06-27T01:01:39.71314+03:00",
-      "responded_at": "2025-06-27T01:02:01.3756659+03:00",
-      "initiator": ""
-    },
-    {
-      "id": 92,
-      "session_id": "DELETED",
-      "user_id": null,
-      "username": "Misafir-d84bd133",
-      "status": "ended",
-      "requested_at": "2025-06-27T01:05:10.5139376+03:00",
-      "responded_at": "2025-06-27T01:05:21.3047482+03:00",
-      "initiator": ""
-    },
-    {
-      "id": 93,
-      "session_id": "DELETED",
-      "user_id": null,
-      "username": "Misafir-d84bd133",
-      "status": "ended",
-      "requested_at": "2025-06-27T01:06:47.1478233+03:00",
-      "responded_at": "2025-06-27T01:06:52.84669+03:00",
-      "initiator": ""
-    },
-    {
-      "id": 94,
-      "session_id": "DELETED",
-      "user_id": null,
-      "username": "Misafir-d84bd133",
-      "status": "ended",
-      "requested_at": "2025-06-27T01:07:05.5187238+03:00",
-      "responded_at": "2025-06-27T01:07:06.7268188+03:00",
-      "initiator": ""
-    },
-    {
-      "id": 95,
-      "session_id": "DELETED",
-      "user_id": null,
-      "username": "Misafir-d84bd133",
-      "status": "ended",
-      "requested_at": "2025-06-27T01:07:09.4181448+03:00",
-      "responded_at": "2025-06-27T01:07:11.9891146+03:00",
-      "initiator": ""
-    },
-    {
-      "id": 96,
-      "session_id": "DELETED",
-      "user_id": null,
-      "username": "Misafir-d84bd133",
-      "status": "ended",
-      "requested_at": "2025-06-27T01:07:20.1377224+03:00",
-      "responded_at": "2025-06-27T01:07:25.991744+03:00",
-      "initiator": ""
-    },
-    {
-      "id": 97,
-      "session_id": "DELETED",
-      "user_id": null,
-      "username": "Misafir-d84bd133",
-      "status": "rejected",
-      "requested_at": "2025-06-27T01:08:26.7887661+03:00",
-      "responded_at": "2025-06-27T01:08:30.4495124+03:00",
-      "initiator": ""
-    },
-    {
-      "id": 98,
-      "session_id": "DELETED",
-      "user_id": null,
-      "username": "Ziyaretçi",
-      "status": "ended",
-      "requested_at": "2025-06-27T01:09:56.6231583+03:00",
-      "responded_at": "2025-06-27T01:10:04.2772656+03:00",
-      "initiator": ""
-    },
-    {
-      "id": 99,
-      "session_id": "DELETED",
-      "user_id": null,
-      "username": "Ziyaretçi",
-      "status": "ended",
-      "requested_at": "2025-06-27T01:10:45.4567814+03:00",
-      "responded_at": "2025-06-27T01:11:34.9570205+03:00",
-      "initiator": ""
-    },
-    {
-      "id": 100,
-      "session_id": "DELETED",
-      "user_id": null,
-      "username": "Misafir-d84bd133",
-      "status": "ended",
-      "requested_at": "2025-06-27T01:12:44.1256547+03:00",
-      "responded_at": "2025-06-27T01:14:23.9493326+03:00",
-      "initiator": ""
-    },
-    {
-      "id": 101,
-      "session_id": "DELETED",
-      "user_id": null,
-      "username": "Misafir-d84bd133",
-      "status": "ended",
-      "requested_at": "2025-06-27T01:14:25.3637436+03:00",
-      "responded_at": "2025-06-27T01:16:25.9710906+03:00",
-      "initiator": ""
-    },
-    {
-      "id": 102,
-      "session_id": "DELETED",
-      "user_id": null,
-      "username": "Ziyaretçi",
-      "status": "ended",
-      "requested_at": "2025-06-27T01:16:51.8210945+03:00",
-      "responded_at": "2025-06-27T01:18:30.7689455+03:00",
-      "initiator": ""
-    },
-    {
-      "id": 103,
-      "session_id": "DELETED",
-      "user_id": null,
-      "username": "Ziyaretçi",
-      "status": "ended",
-      "requested_at": "2025-06-27T01:18:34.9357455+03:00",
-      "responded_at": "2025-06-27T01:20:54.6596404+03:00",
-      "initiator": ""
-    },
-    {
-      "id": 104,
-      "session_id": "DELETED",
-      "user_id": null,
-      "username": "Ziyaretçi",
-      "status": "ended",
-      "requested_at": "2025-06-27T01:21:06.1170443+03:00",
-      "responded_at": "2025-06-27T01:21:44.0249981+03:00",
-      "initiator": ""
-    },
-    {
-      "id": 105,
-      "session_id": "DELETED",
-      "user_id": null,
-      "username": "Misafir-d84bd133",
-      "status": "ended",
-      "requested_at": "2025-06-27T01:24:20.3668896+03:00",
-      "responded_at": "2025-06-27T01:24:33.551808+03:00",
-      "initiator": ""
-    },
-    {
-      "id": 106,
-      "session_id": "DELETED",
-      "user_id": null,
-      "username": "Ziyaretçi",
-      "status": "ended",
-      "requested_at": "2025-06-27T01:25:43.1775156+03:00",
-      "responded_at": "2025-06-27T01:27:26.2282072+03:00",
-      "initiator": ""
-    },
-    {
-      "id": 107,
-      "session_id": "DELETED",
-      "user_id": null,
-      "username": "Ziyaretçi",
-      "status": "ended",
-      "requested_at": "2025-06-27T01:27:31.3399815+03:00",
-      "responded_at": "2025-06-27T01:27:49.1046403+03:00",
-      "initiator": ""
-    },
-    {
-      "id": 108,
-      "session_id": "DELETED",
-      "user_id": null,
-      "username": "Misafir-d84bd133",
-      "status": "ended",
-      "requested_at": "2025-06-27T01:27:55.4953991+03:00",
-      "responded_at": "2025-06-27T01:28:22.7057403+03:00",
-      "initiator": ""
-    },
-    {
-      "id": 109,
-      "session_id": "86703b1c-92e5-494e-a3fd-429ed2966bf1",
-      "user_id": 1,
-      "username": "cenap",
-      "status": "rejected",
-      "requested_at": "2025-06-27T21:08:29.5758389+03:00",
-      "responded_at": "2025-06-27T21:08:32.1375312+03:00",
-      "initiator": ""
-    },
-    {
-      "id": 110,
-      "session_id": "86703b1c-92e5-494e-a3fd-429ed2966bf1",
-      "user_id": 1,
-      "username": "cenap",
-      "status": "ended",
-      "requested_at": "2025-06-27T21:14:45.2723062+03:00",
-      "responded_at": "2025-06-27T21:14:49.4226667+03:00",
-      "initiator": ""
-    },
-    {
-      "id": 111,
-      "session_id": "86703b1c-92e5-494e-a3fd-429ed2966bf1",
-      "user_id": 1,
-      "username": "cenap",
-      "status": "ended",
-      "requested_at": "2025-06-27T21:21:38.765426+03:00",
-      "responded_at": "2025-06-27T21:21:53.1674726+03:00",
-      "initiator": ""
-    },
-    {
-      "id": 112,
-      "session_id": "86703b1c-92e5-494e-a3fd-429ed2966bf1",
-      "user_id": 1,
-      "username": "cenap",
-      "status": "ended",
-      "requested_at": "2025-06-27T21:23:29.0834052+03:00",
-      "responded_at": "2025-06-27T21:23:36.1967343+03:00",
-      "initiator": ""
-    },
-    {
-      "id": 113,
-      "session_id": "DELETED",
-      "user_id": null,
-      "username": "Misafir-d84bd133",
-      "status": "rejected",
-      "requested_at": "2025-06-27T22:12:30.3864682+03:00",
-      "responded_at": "2025-06-27T22:12:38.3711013+03:00",
-      "initiator": ""
-    },
-    {
-      "id": 114,
-      "session_id": "DELETED",
-      "user_id": null,
-      "username": "Misafir-d84bd133",
-      "status": "rejected",
-      "requested_at": "2025-06-27T22:12:50.3303476+03:00",
-      "responded_at": "2025-06-27T22:12:57.4819722+03:00",
-      "initiator": ""
-    },
-    {
-      "id": 115,
-      "session_id": "DELETED",
-      "user_id": null,
-      "username": "Misafir-d84bd133",
-      "status": "ended",
-      "requested_at": "2025-06-27T22:13:09.0398216+03:00",
-      "responded_at": "2025-06-27T22:13:42.9299371+03:00",
-      "initiator": ""
-    },
-    {
-      "id": 116,
-      "session_id": "a876aebd-3044-47b5-b313-8e87370e848a",
-      "user_id": null,
-      "username": "Ziyaretçi",
-      "status": "ended",
-      "requested_at": "2025-06-28T22:46:33.9206251+03:00",
-      "responded_at": "2025-06-28T22:46:44.4393866+03:00",
-      "initiator": "admin"
-    },
-    {
-      "id": 117,
-      "session_id": "a876aebd-3044-47b5-b313-8e87370e848a",
-      "user_id": null,
-      "username": "Misafir-a876aebd",
-      "status": "ended",
-      "requested_at": "2025-06-28T23:07:47.7843484+03:00",
-      "responded_at": "2025-06-28T23:07:57.8743437+03:00",
-      "initiator": ""
-    },
-    {
-      "id": 118,
-      "session_id": "a876aebd-3044-47b5-b313-8e87370e848a",
-      "user_id": null,
-      "username": "Ziyaretçi",
-      "status": "ended",
-      "requested_at": "2025-06-28T23:24:31.3006402+03:00",
-      "responded_at": "2025-06-28T23:24:43.3892102+03:00",
-      "initiator": "admin"
-    },
-    {
-      "id": 119,
-      "session_id": "a876aebd-3044-47b5-b313-8e87370e848a",
-      "user_id": null,
-      "username": "Misafir-a876aebd",
-      "status": "ended",
-      "requested_at": "2025-06-29T01:12:36.7127752+03:00",
-      "responded_at": "2025-06-29T01:12:51.8071728+03:00",
-      "initiator": ""
-    },
-    {
-      "id": 120,
-      "session_id": "a876aebd-3044-47b5-b313-8e87370e848a",
-      "user_id": null,
-      "username": "Ziyaretçi",
-      "status": "ended",
-      "requested_at": "2025-06-29T01:13:00.478268+03:00",
-      "responded_at": "2025-06-29T01:13:06.4100913+03:00",
-      "initiator": "admin"
-    },
-    {
-      "id": 121,
-      "session_id": "DELETED",
-      "user_id": null,
-      "username": "Ziyaretçi",
-      "status": "ended",
-      "requested_at": "2025-06-29T01:47:43.8031767+03:00",
-      "responded_at": "2025-06-29T01:47:59.0658573+03:00",
-      "initiator": "admin"
-    },
-    {
-      "id": 122,
-      "session_id": "DELETED",
-      "user_id": null,
-      "username": "Ziyaretçi",
-      "status": "ended",
-      "requested_at": "2025-06-29T02:10:58.1893454+03:00",
-      "responded_at": "2025-06-29T02:11:02.0962304+03:00",
-      "initiator": "admin"
-    },
-=======
       "id": 1,
       "name": ".deneme",
       "description": "a",
@@ -2439,7 +14,6 @@
     }
   ],
   "users": [
->>>>>>> 162cf185
     {
       "id": 1,
       "full_name": "cenap oktay",
@@ -2607,6 +181,39 @@
       "last_message_at": "2025-07-01T17:51:39.9341338+03:00",
       "created_at": "2025-07-01T17:43:04.9722452+03:00",
       "unread_count": 0
+    },
+    {
+      "id": 19,
+      "session_id": "36b8bdf4-9e32-4abf-8280-54b1afb2d04a",
+      "user_id": null,
+      "username": "Ziyaretçi",
+      "user_agent": "Mozilla/5.0 (Windows NT 10.0; Win64; x64) AppleWebKit/537.36 (KHTML, like Gecko) Chrome/138.0.0.0 Safari/537.36",
+      "status": "offline",
+      "last_message_at": "2024-06-30T15:34:38.7017426+03:00",
+      "created_at": "2025-06-30T15:27:24.4837251+03:00",
+      "unread_count": 0
+    },
+    {
+      "id": 20,
+      "session_id": "d84bd133-7dd2-4ea9-9e76-211bea6b29a4",
+      "user_id": null,
+      "username": "masi",
+      "user_agent": "Mozilla/5.0 (Windows NT 10.0; Win64; x64) AppleWebKit/537.36 (KHTML, like Gecko) Chrome/138.0.0.0 Safari/537.36",
+      "status": "offline",
+      "last_message_at": "2025-07-01T17:32:43.236884+03:00",
+      "created_at": "2025-07-01T17:19:28.0086573+03:00",
+      "unread_count": 0
+    },
+    {
+      "id": 21,
+      "session_id": "d131e045-7e23-43c5-929b-e4ef374e7b2a",
+      "user_id": null,
+      "username": "mert",
+      "user_agent": "Mozilla/5.0 (Windows NT 10.0; Win64; x64) AppleWebKit/537.36 (KHTML, like Gecko) Chrome/138.0.0.0 Safari/537.36",
+      "status": "offline",
+      "last_message_at": "2025-07-01T17:51:39.9341338+03:00",
+      "created_at": "2025-07-01T17:43:04.9722452+03:00",
+      "unread_count": 0
     }
   ],
   "video_call_requests": [
