/* Custom Styles */
body {
    font-family: 'Segoe UI', Tahoma, Geneva, Verdana, sans-serif;
    background-color: #f8f9fa; /* Light background */
    color: #222222; /* Dark text for contrast */
}

.hero-section {
    background: transparent !important;
}

.card {
    transition: transform 0.2s ease-in-out, box-shadow 0.2s ease-in-out;
    background-color: #2563eb; /* Blue */
    border: 1px solid #3b82f6;
    color: #ffffff;
}

.card:hover {
    transform: translateY(-5px);
    box-shadow: 0 10px 25px rgba(0,0,0,0.3);
}

.navbar-brand {
    font-weight: bold;
    font-size: 1.5rem;
}

.navbar-dark .navbar-brand, .navbar-dark .nav-link {
    color: #ffffff;
}

.bg-dark {
    background-color: #1e40af !important; /* Blue for Navbar/Footer */
}

.btn {
    border-radius: 8px;
    font-weight: 500;
}

.btn-primary {
    background-color: #3b82f6; /* Bright Blue */
    border-color: #3b82f6;
    color: #ffffff;
}

.btn-primary:hover {
    background-color: #2563eb; /* Darker Blue */
    border-color: #2563eb;
}

.btn-light {
    background-color: #dbeafe;
    border-color: #dbeafe;
    color: #1e3a8a;
}

.btn-outline-light {
    border-color: #60a5fa;
    color: #ffffff;
}

.btn-outline-light:hover {
    background-color: #60a5fa;
    border-color: #60a5fa;
    color: #ffffff;
}

.form-control, .form-select {
    border-radius: 8px;
    background-color: #3b82f6;
    border: 1px solid #60a5fa;
    color: #ffffff;
}

.form-control::placeholder {
    color: #bfdbfe;
}

.form-control:focus, .form-select:focus {
    border-color: #3b82f6;
    box-shadow: 0 0 0 0.2rem rgba(59, 130, 246, 0.25);
    background-color: #3b82f6;
    color: #ffffff;
}

.input-group-text {
    background-color: #60a5fa;
    border-color: #60a5fa;
    color: #ffffff;
}

.card-header {
    background-color: #2563eb;
    border-bottom: 1px solid #3b82f6;
    font-weight: 600;
}

.table {
    color: #ffffff;
}

.table-striped>tbody>tr:nth-of-type(odd)>* {
    --bs-table-accent-bg: rgba(255, 255, 255, 0.1);
}

.table th {
    background-color: #3b82f6;
    font-weight: 600;
    color: #ffffff;
    border-color: #60a5fa;
}

.table td {
    border-color: #60a5fa;
}

.table-hover tbody tr:hover {
    background-color: rgba(59, 130, 246, 0.2);
}

.badge {
    font-size: 0.8rem;
}

.text-muted {
    color: #bfdbfe !important;
}

.text-success {
    color: #22c55e !important;
}

/* Responsive adjustments */
@media (max-width: 768px) {
    .hero-section {
        text-align: center;
    }
    
    .display-4 {
        font-size: 2rem;
    }
    
    .card-img-top {
        height: 200px !important;
    }
}

/* Animation for loading */
.loading {
    opacity: 0.6;
    pointer-events: none;
}

/* Footer styles */
footer {
    margin-top: auto;
    color: #dbeafe;
}

footer h5 {
    color: #ffffff;
}

/* Product card enhancements */
.product-card {
    border: none;
    border-radius: 12px;
    overflow: hidden;
    transition: all 0.3s ease;
}

.product-card .card-img-top {
    transition: transform 0.3s ease;
    height: 200px;
    object-fit: contain;
    width: 100%;
}

.product-card:hover .card-img-top {
    transform: scale(1.05);
    box-shadow: 0 15px 35px rgba(0,0,0,0.4);
}

.product-card:hover {
    transform: translateY(-8px);
    box-shadow: 0 15px 35px rgba(0,0,0,0.4);
}

/* Home page specific product image styling */
.home-page .product-card .card-img-top {
    height: 180px;
    object-fit: contain;
    width: 100%;
}

.home-page .product-card {
    height: 100%;
    display: flex;
    flex-direction: column;
}

.home-page .product-card .card-body {
    flex: 1;
    display: flex;
    flex-direction: column;
}

.home-page .product-card .card-title {
    font-size: 1rem;
    margin-bottom: 0.5rem;
}

.home-page .product-card .card-text {
    font-size: 0.9rem;
    flex: 1;
}

/* Category cards on home page */
.category-card {
    border: none;
    border-radius: 12px;
    overflow: hidden;
    transition: all 0.3s ease;
    background: linear-gradient(135deg, #2563eb 0%, #3b82f6 100%);
}

.category-card:hover {
    transform: translateY(-5px);
    box-shadow: 0 10px 25px rgba(0,0,0,0.3);
}

.category-card .card-body {
    text-align: center;
    padding: 2rem 1rem;
}

.category-card i {
    font-size: 3rem;
    margin-bottom: 1rem;
    display: block;
}

/* Search and filter enhancements */
.search-filter-card {
    background: linear-gradient(135deg, #2563eb 0%, #3b82f6 100%);
    border: 1px solid #60a5fa;
}

/* View toggle buttons */
.view-toggle .btn {
    padding: 0.5rem 1rem;
    transition: all 0.2s ease;
}

.view-toggle .btn.active {
    background-color: #3b82f6;
    border-color: #3b82f6;
    color: #ffffff;
}

/* Product count badge */
.product-count {
    background-color: #3b82f6;
    color: #ffffff;
    padding: 0.25rem 0.75rem;
    border-radius: 20px;
    font-size: 0.9rem;
    font-weight: 500;
}

/* Admin panel enhancements */
.admin-form {
    background-color: #2563eb;
    border-radius: 12px;
    padding: 2rem;
}

/* Table enhancements */
.table-responsive {
    border-radius: 8px;
    overflow: hidden;
}

.table td {
    vertical-align: middle;
    border-color: #60a5fa;
}

/* Empty state styling */
.empty-state {
    text-align: center;
    padding: 3rem 1rem;
}

.empty-state i {
    color: #93c5fd;
    margin-bottom: 1rem;
}

/* Product image placeholder */
.product-image-placeholder {
    background: linear-gradient(135deg, #60a5fa 0%, #93c5fd 100%);
    display: flex;
    align-items: center;
    justify-content: center;
    color: #bfdbfe;
}

/* Smooth transitions */
* {
    transition: color 0.2s ease, background-color 0.2s ease, border-color 0.2s ease;
}

/* List view (table) için modern düzen */
#listView .table {
    background: #fff;
    border-radius: 12px;
    box-shadow: 0 2px 8px rgba(0,0,0,0.04);
    overflow: hidden;
}
#listView .table th,
#listView .table td {
    background: #fff !important;
    color: #222;
    vertical-align: middle;
    padding: 16px 12px;
    border: none;
}
#listView .table tr {
    border-bottom: 1px solid #f0f0f0;
}
#listView .table tr:last-child {
    border-bottom: none;
}
#listView .product-thumb {
    width: 56px;
    height: 56px;
    object-fit: cover;
    border-radius: 8px;
    background: #f8f9fa;
}
#listView .fw-semibold {
    font-weight: 600;
}

/* Grid view için modern kart düzeni */
#gridView .product-item {
    flex: 1 1 300px;
    max-width: 320px;
    min-width: 260px;
    margin: 16px;
    display: flex;
    flex-direction: column;
    height: 100%;
}
#gridView .product-card {
    height: 100%;
    display: flex;
    flex-direction: column;
    background: #fff;
    border-radius: 16px;
    box-shadow: 0 2px 12px rgba(0,0,0,0.06);
    overflow: hidden;
    transition: box-shadow 0.2s;
}
#gridView .product-card:hover {
    box-shadow: 0 6px 24px rgba(0,0,0,0.12);
}
#gridView .card-img-top.product-image {
    width: 100%;
    height: 180px;
    object-fit: cover;
    border-radius: 0;
    background: #f8f9fa;
}
#gridView .card-body {
    padding: 20px 18px 16px 18px;
    display: flex;
    flex-direction: column;
    flex: 1;
}
#gridView .card-title {
    font-size: 1.1rem;
    font-weight: 700;
    margin-bottom: 0.5rem;
    color: #222;
    min-height: 2.2em;
}
#gridView .card-text {
    color: #444;
    font-size: 0.98rem;
    margin-bottom: 1rem;
    min-height: 2.2em;
}
#gridView .price-tag {
    font-size: 1.2rem;
    font-weight: 600;
}
#gridView .btn {
    font-size: 0.97rem;
}
#gridView .badge {
    font-size: 0.85rem;
}
#gridView .product-overlay {
    background: rgba(255,255,255,0.92);
    border-radius: 0 0 16px 16px;
}

/* Responsive düzen */
@media (max-width: 900px) {
    #gridView .product-item {
        max-width: 100%;
        min-width: 180px;
        margin: 8px;
    }
    #gridView .card-img-top.product-image {
        height: 120px;
    }
    #listView .table th, #listView .table td {
        padding: 10px 6px;
        font-size: 0.95rem;
    }
}
@media (max-width: 600px) {
    #gridView .product-item {
        min-width: 100%;
        margin: 4px 0;
    }
    #gridView .card-img-top.product-image {
        height: 90px;
    }
    #listView .table th, #listView .table td {
        padding: 6px 2px;
        font-size: 0.92rem;
    }
    #listView .product-thumb {
        width: 36px;
        height: 36px;
    }
}

/* Hero arka planı tamamen bebek resmi */
.hero-bg {
    min-height: 520px;
    width: 100%;
    background: url('/static/uploads/bebek.jpeg') center center/cover no-repeat !important;
<<<<<<< HEAD
=======
    /* Eğer degrade veya başka bir arka plan varsa, onu sil! */
    /* background: linear-gradient(...);  <-- BUNU SİL */
>>>>>>> ac4c37b4
    position: relative;
    display: flex;
    align-items: center;
    justify-content: flex-end;
    padding: 0;
    border-radius: 16px;
    margin: 20px 0;
}
.hero-content {
    position: relative;
    z-index: 2;
    background: rgba(255, 255, 255, 0.1);
    backdrop-filter: blur(10px);
    border-radius: 16px;
    padding: 32px 24px;
    margin: 0;
    margin-right: 50px;
    color: #F5F5DC;
    text-shadow: 0 2px 16px rgba(245,245,220,0.6);
    text-align: right;
    border: 1px solid rgba(255, 255, 255, 0.2);
}
.hero-content h1, .hero-content p {
    color: #F5F5DC;
    text-shadow: 0 2px 16px rgba(245,245,220,0.6);
    text-align: right;
}
@media (max-width: 768px) {
    .hero-bg {
        min-height: 320px;
        background-size: cover;
        justify-content: center;
        margin: 10px 0;
    }
    .hero-content {
        text-align: center;
        margin: 0;
        padding: 16px;
        margin: 0 10px;
    }
    .hero-content h1, .hero-content p {
        text-align: center;
    }
}

/* Hero bebek çerçevesi */
.hero-frame-wrapper {
    min-height: 400px;
    display: flex;
    justify-content: center;
    align-items: center;
}
.hero-frame {
    background: #fff;
    border-radius: 48px;
    box-shadow: 0 0 0 16px #fff, 0 4px 32px 0 rgba(0,0,0,0.08);
    padding: 24px;
    display: inline-block;
}
.hero-baby-img {
    width: 600px;
    height: 600px;
    object-fit: cover;
    border-radius: 48px;
    box-shadow: 0 16px 32px rgba(0, 0, 0, 0.3);
}
@media (max-width: 768px) {
    .hero-baby-img {
        width: 300px;
        height: 300px;
        border-radius: 24px;
    }
    
    .hero-frame {
        width: 300px;
        height: 300px;
        padding: 12px;
        border-radius: 24px;
    }
} <|MERGE_RESOLUTION|>--- conflicted
+++ resolved
@@ -447,11 +447,6 @@
     min-height: 520px;
     width: 100%;
     background: url('/static/uploads/bebek.jpeg') center center/cover no-repeat !important;
-<<<<<<< HEAD
-=======
-    /* Eğer degrade veya başka bir arka plan varsa, onu sil! */
-    /* background: linear-gradient(...);  <-- BUNU SİL */
->>>>>>> ac4c37b4
     position: relative;
     display: flex;
     align-items: center;
